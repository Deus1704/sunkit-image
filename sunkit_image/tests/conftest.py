import importlib.util
import os
import tempfile

import astropy
import astropy.config.paths
import numpy as np
import pytest
import skimage
import sunpy.data.sample
import sunpy.map
from astropy.utils.data import get_pkg_data_filename
from sunpy.coordinates import Helioprojective, get_earth
from sunpy.map.header_helper import make_fitswcs_header

# Force MPL to use non-gui backends for testing.
try:
    import matplotlib as mpl
except ImportError:
    pass
else:
    mpl.use("Agg")

# Don't actually import pytest_remotedata because that can do things to the
# entrypoints code in pytest.
remotedata_spec = importlib.util.find_spec("pytest_remotedata")
HAVE_REMOTEDATA = remotedata_spec is not None

# Do not collect the sample data file because this would download the sample data.
collect_ignore = ["data/sample.py"]


@pytest.fixture(scope="session", autouse=True)
def _tmp_config_dir(request):  # NOQA: ARG001
    """
    Globally set the default config for all tests.
    """
    tmpdir = tempfile.TemporaryDirectory()

    os.environ["SUNPY_CONFIGDIR"] = str(tmpdir.name)
    astropy.config.paths.set_temp_config._temp_path = str(tmpdir.name)  # NOQA: SLF001
    astropy.config.paths.set_temp_cache._temp_path = str(tmpdir.name)  # NOQA: SLF001

    yield

    del os.environ["SUNPY_CONFIGDIR"]
    tmpdir.cleanup()
    astropy.config.paths.set_temp_config._temp_path = None  # NOQA: SLF001
    astropy.config.paths.set_temp_cache._temp_path = None  # NOQA: SLF001


@pytest.fixture()
def _undo_config_dir_patch():
    """
    Provide a way for certain tests to not have the config dir.
    """
    oridir = os.environ["SUNPY_CONFIGDIR"]
    del os.environ["SUNPY_CONFIGDIR"]
    yield
    os.environ["SUNPY_CONFIGDIR"] = oridir


@pytest.fixture(scope="session", autouse=True)
def tmp_dl_dir(request):  # NOQA: ARG001
    """
    Globally set the default download directory for the test run to a tmp dir.
    """
    with tempfile.TemporaryDirectory() as tmpdir:
        os.environ["SUNPY_DOWNLOADDIR"] = tmpdir
        yield tmpdir
        del os.environ["SUNPY_DOWNLOADDIR"]


@pytest.fixture()
def _undo_download_dir_patch():
    """
    Provide a way for certain tests to not have tmp download dir.
    """
    oridir = os.environ["SUNPY_DOWNLOADDIR"]
    del os.environ["SUNPY_DOWNLOADDIR"]
    yield
    os.environ["SUNPY_DOWNLOADDIR"] = oridir


def pytest_runtest_setup(item):
    """
    Pytest hook to skip all tests that have the mark 'remotedata' if the
    pytest_remotedata plugin is not installed.
    """
    if isinstance(item, pytest.Function) and "remote_data" in item.keywords and not HAVE_REMOTEDATA:
        pytest.skip("skipping remotedata tests as pytest-remotedata is not installed")


@pytest.fixture()
def granule_map():
    return sunpy.map.Map(get_pkg_data_filename("dkist_photosphere.fits", package="sunkit_image.data.test"))


@pytest.fixture()
def granule_map_he():
    granule_map = sunpy.map.Map(get_pkg_data_filename("dkist_photosphere.fits", package="sunkit_image.data.test"))
    # min-max normalization to [0, 1]
    map_norm = (granule_map.data - np.nanmin(granule_map.data)) / (
        np.nanmax(granule_map.data) - np.nanmin(granule_map.data)
    )
    return skimage.filters.rank.equalize(
        skimage.util.img_as_ubyte(map_norm),
        footprint=skimage.morphology.disk(radius=100),
    )


@pytest.fixture()
def granule_minimap1():
    # Array with "intergranule region"
    arr = np.ones((10, 10))
    arr[0, 0] = 0
    observer = get_earth()
    frame = Helioprojective(observer=observer, obstime=observer.obstime)
    ref_coord = astropy.coordinates.SkyCoord(0, 0, unit="arcsec", frame=frame)
    header = make_fitswcs_header(
        arr,
        ref_coord,
    )
    return sunpy.map.GenericMap(arr, header)


@pytest.fixture()
def granule_minimap2():
    # Modified array with "intergranule region"
    arr = np.ones((10, 10))
    arr[1, 1] = 0
    observer = get_earth()
    frame = Helioprojective(observer=observer, obstime=observer.obstime)
    ref_coord = astropy.coordinates.SkyCoord(0, 0, unit="arcsec", frame=frame)
    header = make_fitswcs_header(
        arr,
        ref_coord,
    )
    return sunpy.map.GenericMap(arr, header)


@pytest.fixture()
def granule_minimap3():
    # Array with no "intergranule region"
    arr = np.ones((10, 10))
    observer = get_earth()
    frame = Helioprojective(observer=observer, obstime=observer.obstime)
    ref_coord = astropy.coordinates.SkyCoord(0, 0, unit="arcsec", frame=frame)
    header = make_fitswcs_header(
        arr,
        ref_coord,
    )
    return sunpy.map.GenericMap(arr, header)


@pytest.fixture(params=["array", "map"])
def aia_171(request):
    smap = sunpy.map.Map(sunpy.data.sample.AIA_171_IMAGE)
    if request.param == "map":
        return smap
<<<<<<< HEAD
    if request.param == "array":
        return smap.data
    return None


@pytest.fixture()
def mock_hmi_map():
    data = np.random.default_rng(42).random((100, 100))
    header = {
        "date-obs": "2022-01-01T00:00:00.000",
        "crpix1": 50,
        "crpix2": 50,
        "cdelt1": 1,
        "cdelt2": 1,
        "crval1": 0,
        "crval2": 0,
        "cunit1": "arcsec",
        "cunit2": "arcsec",
        "ctype1": "HPLN-TAN",
        "ctype2": "HPLT-TAN",
        "rsun_obs": 1000,
    }
    return sunpy.map.GenericMap(data, header)
=======
    return smap.data if request.param == "array" else None
>>>>>>> 48cd57b9
<|MERGE_RESOLUTION|>--- conflicted
+++ resolved
@@ -158,7 +158,6 @@
     smap = sunpy.map.Map(sunpy.data.sample.AIA_171_IMAGE)
     if request.param == "map":
         return smap
-<<<<<<< HEAD
     if request.param == "array":
         return smap.data
     return None
@@ -181,7 +180,4 @@
         "ctype2": "HPLT-TAN",
         "rsun_obs": 1000,
     }
-    return sunpy.map.GenericMap(data, header)
-=======
-    return smap.data if request.param == "array" else None
->>>>>>> 48cd57b9
+    return sunpy.map.GenericMap(data, header)